<<<<<<< HEAD
# requirements.txt (install these first)
=======
# Enhanced requirements.txt for cloud deployment
>>>>>>> 160f6e3a
streamlit
pdf2image
pytesseract
sentence-transformers
openai
faiss-cpu
Pillow
<<<<<<< HEAD
python-dotenv
=======
python-dotenv
langchain
torch
transformers
numpy
requests

>>>>>>> 160f6e3a
<|MERGE_RESOLUTION|>--- conflicted
+++ resolved
@@ -1,23 +1,15 @@
-<<<<<<< HEAD
-# requirements.txt (install these first)
-=======
-# Enhanced requirements.txt for cloud deployment
->>>>>>> 160f6e3a
-streamlit
-pdf2image
-pytesseract
-sentence-transformers
-openai
-faiss-cpu
-Pillow
-<<<<<<< HEAD
-python-dotenv
-=======
-python-dotenv
-langchain
-torch
-transformers
-numpy
-requests
-
->>>>>>> 160f6e3a
+# requirements.txt (install these first)
+streamlit
+pdf2image
+pytesseract
+sentence-transformers
+openai
+faiss-cpu
+Pillow
+python-dotenv
+langchain
+torch
+transformers
+numpy
+requests
+